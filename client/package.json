{
  "name": "water-rights-visualizer",
  "private": true,
<<<<<<< HEAD
  "version": "1.24.1",
=======
  "version": "1.25.0",
>>>>>>> 2b6bb1ee
  "type": "module",
  "scripts": {
    "dev": "vite",
    "build": "tsc && vite build",
    "lint": "eslint . --ext ts,tsx --report-unused-disable-directives --max-warnings 0",
    "preview": "vite preview"
  },
  "dependencies": {
    "@auth0/auth0-react": "^2.2.4",
    "@emotion/react": "^11.11.4",
    "@emotion/styled": "^11.11.5",
    "@fontsource/roboto": "^5.0.13",
    "@melloware/react-logviewer": "^5.1.1",
    "@mui/icons-material": "^5.15.18",
    "@mui/material": "^6.0.0-alpha.8",
    "@mui/x-data-grid": "^7.7.0",
    "@mui/x-date-pickers": "^7.23.6",
    "@turf/turf": "^7.1.0",
    "axios": "^1.7.2",
    "chroma-js": "^3.1.2",
    "dayjs": "^1.11.13",
    "georaster": "^1.6.0",
    "georaster-layer-for-leaflet": "^3.10.0",
    "jotai": "^2.12.4",
    "leaflet": "^1.9.4",
    "leaflet-draw": "^1.0.4",
    "material-ui-confirm": "^3.0.16",
    "react": "^18.3.1",
    "react-dom": "^18.3.1",
    "react-dropzone": "^14.2.3",
    "react-leaflet": "^4.2.1",
    "react-leaflet-draw": "^0.20.6",
    "react-markdown": "^9.0.1",
    "react-router": "^6.23.1",
    "react-router-dom": "^6.23.1",
    "react-virtualized-auto-sizer": "^1.0.24",
    "react-virtuoso": "^4.7.11",
    "react-window": "^1.8.10",
    "vite-plugin-md": "^0.21.5",
    "zustand": "^4.5.2"
  },
  "devDependencies": {
    "@types/chroma-js": "^3.1.1",
    "@types/leaflet": "^1.9.12",
    "@types/node": "^20.14.1",
    "@types/react": "^18.2.66",
    "@types/react-dom": "^18.2.22",
    "@types/react-window": "^1.8.8",
    "@typescript-eslint/eslint-plugin": "^7.2.0",
    "@typescript-eslint/parser": "^7.2.0",
    "@vitejs/plugin-react": "^4.2.1",
    "eslint": "^8.57.0",
    "eslint-plugin-react-hooks": "^4.6.0",
    "eslint-plugin-react-refresh": "^0.4.6",
    "sass": "^1.77.2",
    "typescript": "^5.2.2",
    "vite": "^5.2.0"
  }
}<|MERGE_RESOLUTION|>--- conflicted
+++ resolved
@@ -1,11 +1,7 @@
 {
   "name": "water-rights-visualizer",
   "private": true,
-<<<<<<< HEAD
-  "version": "1.24.1",
-=======
   "version": "1.25.0",
->>>>>>> 2b6bb1ee
   "type": "module",
   "scripts": {
     "dev": "vite",
